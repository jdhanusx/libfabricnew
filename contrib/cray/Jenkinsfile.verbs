--- conflicted
+++ resolved
@@ -30,19 +30,9 @@
                 script {
                     GIT_SHORT_COMMIT = sh(returnStdout: true, script: "git log -n 1 --pretty=format:'%h'").trim()
                 }
-<<<<<<< HEAD
 
                 // verify requirements
                 sh 'contrib/cray/verify_requirements.sh'
-=======
-                // checking for prerequisite test software
-
-                // checking for presence of fabtests
-                sh 'test -e $FABTEST_PATH/bin/runfabtests.sh'
-
-                // checking for the presence of OMB
-                sh 'test -e $OMB_BUILD_PATH/pt2pt/osu_bw'
->>>>>>> 86ed4a86
             }
         }
         stage('Build') {
