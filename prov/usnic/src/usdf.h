--- conflicted
+++ resolved
@@ -454,11 +454,7 @@
 /* Fake IBV provider */
 void usdf_setup_fake_ibv_provider(void);
 
-<<<<<<< HEAD
 /* passive endpoint functions */
 int usdf_pep_steal_socket(struct usdf_pep *pep, int *is_bound, int *sock_o);
 
 #endif /* _USDF_H_ */
-=======
-#endif /* _USDF_H_ */
->>>>>>> 5935b701
