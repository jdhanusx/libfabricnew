/*
 * Copyright (c) 2014 Intel Corporation, Inc.  All rights reserved.
 *
 * This software is available to you under a choice of one of two
 * licenses.  You may choose to be licensed under the terms of the GNU
 * General Public License (GPL) Version 2, available from the file
 * COPYING in the main directory of this source tree, or the
 * BSD license below:
 *
 *     Redistribution and use in source and binary forms, with or
 *     without modification, are permitted provided that the following
 *     conditions are met:
 *
 *      - Redistributions of source code must retain the above
 *        copyright notice, this list of conditions and the following
 *        disclaimer.
 *
 *      - Redistributions in binary form must reproduce the above
 *        copyright notice, this list of conditions and the following
 *        disclaimer in the documentation and/or other materials
 *        provided with the distribution.
 *
 * THE SOFTWARE IS PROVIDED "AS IS", WITHOUT WARRANTY OF ANY KIND,
 * EXPRESS OR IMPLIED, INCLUDING BUT NOT LIMITED TO THE WARRANTIES OF
 * MERCHANTABILITY, FITNESS FOR A PARTICULAR PURPOSE AND
 * NONINFRINGEMENT. IN NO EVENT SHALL THE AUTHORS OR COPYRIGHT HOLDERS
 * BE LIABLE FOR ANY CLAIM, DAMAGES OR OTHER LIABILITY, WHETHER IN AN
 * ACTION OF CONTRACT, TORT OR OTHERWISE, ARISING FROM, OUT OF OR IN
 * CONNECTION WITH THE SOFTWARE OR THE USE OR OTHER DEALINGS IN THE
 * SOFTWARE.
 */

#if HAVE_CONFIG_H
#  include <config.h>
#endif /* HAVE_CONFIG_H */

#include <arpa/inet.h>
#include <netinet/in.h>
#include <netinet/ip.h>
#include <stdio.h>
#include <stdlib.h>
#include <string.h>
#include <sys/socket.h>
#include <ctype.h>

#include "sock.h"
#include "sock_util.h"

fi_addr_t sock_av_lookup_key(struct sock_av *av, int key)
{
	int i;
	struct sock_av_addr *av_addr;

	for (i = 0; i < IDX_MAX_INDEX; i++) {
		av_addr = idm_lookup(&av->addr_idm, i);
		if (!av_addr)
			continue;

		if (!av_addr->key) {
			av_addr->key = sock_conn_map_match_or_connect(
				av->cmap,
				(struct sockaddr_in*)&av_addr->addr, 1);
			if (!av_addr->key) {
				continue;
			}
		}

		if (av_addr->key == key + 1) {
			return i;
		}
	}

	SOCK_LOG_INFO("Reverse-lookup failed: %d\n", key);
	return FI_ADDR_NOTAVAIL;
}

struct sock_conn *sock_av_lookup_addr(struct sock_av *av, 
		fi_addr_t addr)
{
	int index = ((uint64_t)addr & av->mask);
	struct sock_av_addr *av_addr;

	if (index >= av->stored || index < 0) {
		SOCK_LOG_ERROR("requested rank is larger than av table\n");
		errno = EINVAL;
		return NULL;
	}

	if (!av->cmap) {
		SOCK_LOG_ERROR("EP with no AV bound\n");
		errno = EINVAL;
		return NULL;
	}

	av_addr = idm_lookup(&av->addr_idm, index);
	if (!av_addr->key) {
		av_addr->key = sock_conn_map_match_or_connect(av->cmap, 
				(struct sockaddr_in*)&av_addr->addr, 0);
		if (!av_addr->key) {
			SOCK_LOG_ERROR("failed to match or connect to addr %lu\n", addr);
			errno = EINVAL;
			return NULL;
		}
	}
	return sock_conn_map_lookup_key(av->cmap, av_addr->key);
}

static int sock_check_table_in(struct sock_av *_av, struct sockaddr_in *addr,
			       fi_addr_t *fi_addr, int count)
{
	int i, ret;
	struct sock_av_addr *av_addr;
	av_addr = calloc(count, sizeof(struct sock_av_addr));
	if (!av_addr)
		return -ENOMEM;
	
	for (i=0, ret = 0; i<count; i++) {
		memcpy(&av_addr[i].addr, &addr[i], sizeof(struct sockaddr_in));
		if (idm_set(&_av->addr_idm, _av->stored, &av_addr[i]) < 0) {
			if (fi_addr)
				fi_addr[i] = FI_ADDR_NOTAVAIL;
			continue;
		}
<<<<<<< HEAD

		if (fi_addr)
			fi_addr[i] = (fi_addr_t)i;
=======
>>>>>>> 0b1920a1

		if (fi_addr)
			fi_addr[i] = (fi_addr_t)_av->stored;
		
		_av->stored++;
		ret++;
	}
<<<<<<< HEAD
	
=======
>>>>>>> 0b1920a1
	return ret;
}

static int sock_av_insert(struct fid_av *av, const void *addr, size_t count,
			  fi_addr_t *fi_addr, uint64_t flags, void *context)
{
	struct sock_av *_av;

	_av = container_of(av, struct sock_av, av_fid);

	switch(((struct sockaddr *)addr)->sa_family) {
	case AF_INET:
		return sock_check_table_in(_av, (struct sockaddr_in *)addr, 
					   fi_addr, count);
	default:
		SOCK_LOG_ERROR("invalid address type inserted: only IPv4 supported\n");
		return -EINVAL;
	}
}

static int sock_at_remove(struct fid_av *av, fi_addr_t *fi_addr, size_t count,
			  uint64_t flags)
{
	return 0;
}

static int sock_at_lookup(struct fid_av *av, fi_addr_t fi_addr, void *addr,
			  size_t *addrlen)
{
	int index;
	struct sock_av *_av;
	struct sock_av_addr *av_addr;

	_av = container_of(av, struct sock_av, av_fid);
	index = ((uint64_t)fi_addr & _av->mask);
	if (index >= _av->stored || index < 0) {
		SOCK_LOG_ERROR("requested address not inserted\n");
		return -EINVAL;
	}

	av_addr = idm_lookup(&_av->addr_idm, index);
	addr = &av_addr->addr;
	*addrlen = _av->addrlen;
	return 0;
}

static const char * sock_at_straddr(struct fid_av *av, const void *addr,
				    char *buf, size_t *len)
{
	return NULL;
}

<<<<<<< HEAD
int sock_insertsvc(struct fid_av *av, const char *node,
=======
int sock_av_insertsvc(struct fid_av *av, const char *node,
>>>>>>> 0b1920a1
		   const char *service, fi_addr_t *fi_addr,
		   uint64_t flags, void *context)
{
	int ret;
	struct addrinfo sock_hints;
	struct addrinfo *result = NULL;
	
	if (!service) {
		SOCK_LOG_ERROR("Port not provided\n");
		return -FI_EINVAL;
	}

	memset(&sock_hints, 0, sizeof(struct addrinfo));
	sock_hints.ai_family = AF_INET;
	sock_hints.ai_socktype = SOCK_STREAM;
	
	ret = getaddrinfo(node, service, &sock_hints, &result);
<<<<<<< HEAD
	if (!ret)
		return -FI_EINVAL;
=======
	if (ret)
		return -ret;
>>>>>>> 0b1920a1

	ret = sock_av_insert(av, result->ai_addr, 1, fi_addr, flags, context);
	freeaddrinfo(result); 
	return ret;
}

int sock_av_insertsym(struct fid_av *av, const char *node, size_t nodecnt,
		      const char *service, size_t svccnt, fi_addr_t *fi_addr,
		      uint64_t flags, void *context)
{
	int ret = 0;
	int var_port, var_host;
	char base_host[FI_NAME_MAX] = {0};
	char tmp_host[FI_NAME_MAX] = {0};
	char tmp_port[FI_NAME_MAX] = {0};
	int hostlen, offset = 0, fmt, i, j;

	if (!node || !service) {
		SOCK_LOG_ERROR("Node/service not provided\n");
		return -FI_EINVAL;
	}
	
	hostlen = strlen(node);
	while(isdigit(*(node + hostlen - (offset+1))))
		offset++;
	
	if (*(node + hostlen - offset) == '.')
		fmt = 0;
	else 
		fmt = offset;

	strncpy(base_host, node, hostlen - (offset));
	var_port = atoi(service);
	var_host = atoi(node + hostlen - offset);
	
	for (i = 0; i < nodecnt; i++) {
		for (j = 0; j < svccnt; j++) {
			sprintf(tmp_host, "%s%0*d", base_host, fmt, var_host + i);
			sprintf(tmp_port, "%d", var_port + j);

			if (sock_av_insertsvc(av, tmp_host, tmp_port, 
					   &fi_addr[i * nodecnt + j],
					   flags, context) == 1)
				ret++;
		}
	}
	return ret;
}


static int sock_am_remove(struct fid_av *av, fi_addr_t *fi_addr, size_t count,
			  uint64_t flags)
{
	return 0;
}

static int sock_am_lookup(struct fid_av *av, fi_addr_t fi_addr, void *addr,
			  size_t *addrlen)
{
	sock_at_lookup(av, fi_addr, addr, addrlen);
	return 0;
}

static const char * sock_am_straddr(struct fid_av *av, const void *addr,
				    char *buf, size_t *len)
{
	const struct sockaddr_in *sin;
	char straddr[24];
	int size;

	sin = addr;
	size = snprintf(straddr, sizeof straddr, "%s:%d",
			inet_ntoa(sin->sin_addr), sin->sin_port);
	snprintf(buf, *len, "%s", straddr);
	*len = size + 1;
	return buf;
}

static int sock_av_bind(struct fid *fid, struct fid *bfid, uint64_t flags)
{
	return -FI_ENOSYS;
}

static int sock_av_close(struct fid *fid)
{
	struct sock_av *av;
	void *addr;
	int i;

	av = container_of(fid, struct sock_av, av_fid.fid);
	if (atomic_get(&av->ref))
		return -FI_EBUSY;

	for (i=0; i<av->stored; i++) {
		addr = idm_clear(&av->addr_idm , i);
		if (addr)
			free(addr);
	}

	atomic_dec(&av->domain->ref);
	free(av);
	return 0;
}

static struct fi_ops sock_av_fi_ops = {
	.size = sizeof(struct fi_ops),
	.close = sock_av_close,
	.bind = sock_av_bind,
	.control = fi_no_control,
	.ops_open = fi_no_ops_open,
};

static struct fi_ops_av sock_am_ops = {
	.size = sizeof(struct fi_ops_av),
	.insert = sock_av_insert,
<<<<<<< HEAD
	.insertsvc = sock_insertsvc,
=======
	.insertsvc = sock_av_insertsvc,
	.insertsym = sock_av_insertsym,
>>>>>>> 0b1920a1
	.remove = sock_am_remove,
	.lookup = sock_am_lookup,
	.straddr = sock_am_straddr
};

static struct fi_ops_av sock_at_ops = {
	.size = sizeof(struct fi_ops_av),
	.insert = sock_av_insert,
<<<<<<< HEAD
	.insertsvc = sock_insertsvc,
=======
	.insertsvc = sock_av_insertsvc,
	.insertsym = sock_av_insertsym,
>>>>>>> 0b1920a1
	.remove = sock_at_remove,
	.lookup = sock_at_lookup,
	.straddr = sock_at_straddr
};

//static struct fi_ops_av sock_av_ops = {
//	.size = sizeof(struct fi_ops_av),
//	.insert = sock_av_insert,
//	.remove = sock_av_remove,
//	.lookup = sock_av_lookup,
//	.straddr = sock_av_straddr
//};

#if 0
static int sock_open_am(struct sock_domain *dom, struct fi_av_attr *attr,
			struct sock_av **av, void *context)
{
	struct sock_av *_av;

	_av = calloc(1, sizeof(*_av));
	if (!_av)
		return -FI_ENOMEM;

	_av->av_fid.fid.fclass = FI_CLASS_AV;
	_av->av_fid.fid.context = context;
	_av->av_fid.fid.ops = &sock_av_fi_ops;
	_av->av_fid.ops = &sock_am_ops;

	*av = _av;
	return 0;
}
#endif

int sock_av_open(struct fid_domain *domain, struct fi_av_attr *attr,
		 struct fid_av **av, void *context)
{
	struct sock_domain *dom;
	struct sock_av *_av;

	if (attr->flags)
		return -FI_ENOSYS;

	if (attr->rx_ctx_bits > SOCK_EP_MAX_CTX_BITS) {
		SOCK_LOG_ERROR("Invalid rx_ctx_bits\n");
		return -EINVAL;
	}

	dom = container_of(domain, struct sock_domain, dom_fid);

	_av = calloc(1, sizeof(*_av));
	if (!_av)
		return -FI_ENOMEM;

	_av->av_fid.fid.fclass = FI_CLASS_AV;
	_av->av_fid.fid.context = context;
	_av->av_fid.fid.ops = &sock_av_fi_ops;

	switch (attr->type) {
	case FI_AV_MAP:
//		ret = sock_open_am(dom, attr, &_av, context);
		_av->av_fid.ops = &sock_am_ops;
		break;
	case FI_AV_TABLE:
		_av->av_fid.ops = &sock_at_ops;
		break;
	default:
		goto err;
	}

	atomic_init(&_av->ref, 0);
	atomic_inc(&dom->ref);
	_av->domain = dom;
	switch (dom->info.addr_format) {
	case FI_SOCKADDR_IN:
		_av->addrlen = sizeof(struct sockaddr_in);
		break;
	default:
		SOCK_LOG_ERROR("Invalid address format: only IPv4 supported\n");
		goto err;
	}
	_av->rx_ctx_bits = attr->rx_ctx_bits;
	_av->mask = ((uint64_t)1<<(64 - attr->rx_ctx_bits + 1))-1;
	_av->attr = *attr;
	*av = &_av->av_fid;
	return 0;
err:
	free(_av);
	return -EINVAL;
}<|MERGE_RESOLUTION|>--- conflicted
+++ resolved
@@ -121,12 +121,6 @@
 				fi_addr[i] = FI_ADDR_NOTAVAIL;
 			continue;
 		}
-<<<<<<< HEAD
-
-		if (fi_addr)
-			fi_addr[i] = (fi_addr_t)i;
-=======
->>>>>>> 0b1920a1
 
 		if (fi_addr)
 			fi_addr[i] = (fi_addr_t)_av->stored;
@@ -134,10 +128,6 @@
 		_av->stored++;
 		ret++;
 	}
-<<<<<<< HEAD
-	
-=======
->>>>>>> 0b1920a1
 	return ret;
 }
 
@@ -190,11 +180,7 @@
 	return NULL;
 }
 
-<<<<<<< HEAD
-int sock_insertsvc(struct fid_av *av, const char *node,
-=======
 int sock_av_insertsvc(struct fid_av *av, const char *node,
->>>>>>> 0b1920a1
 		   const char *service, fi_addr_t *fi_addr,
 		   uint64_t flags, void *context)
 {
@@ -212,13 +198,8 @@
 	sock_hints.ai_socktype = SOCK_STREAM;
 	
 	ret = getaddrinfo(node, service, &sock_hints, &result);
-<<<<<<< HEAD
-	if (!ret)
-		return -FI_EINVAL;
-=======
 	if (ret)
 		return -ret;
->>>>>>> 0b1920a1
 
 	ret = sock_av_insert(av, result->ai_addr, 1, fi_addr, flags, context);
 	freeaddrinfo(result); 
@@ -334,12 +315,8 @@
 static struct fi_ops_av sock_am_ops = {
 	.size = sizeof(struct fi_ops_av),
 	.insert = sock_av_insert,
-<<<<<<< HEAD
-	.insertsvc = sock_insertsvc,
-=======
 	.insertsvc = sock_av_insertsvc,
 	.insertsym = sock_av_insertsym,
->>>>>>> 0b1920a1
 	.remove = sock_am_remove,
 	.lookup = sock_am_lookup,
 	.straddr = sock_am_straddr
@@ -348,12 +325,8 @@
 static struct fi_ops_av sock_at_ops = {
 	.size = sizeof(struct fi_ops_av),
 	.insert = sock_av_insert,
-<<<<<<< HEAD
-	.insertsvc = sock_insertsvc,
-=======
 	.insertsvc = sock_av_insertsvc,
 	.insertsym = sock_av_insertsym,
->>>>>>> 0b1920a1
 	.remove = sock_at_remove,
 	.lookup = sock_at_lookup,
 	.straddr = sock_at_straddr
