#
# Copyright (c) 2016 Cisco Systems, Inc.  All rights reserved.
# Copyright (c) 2017 Intel Corporation, Inc. All right reserved.
#
# Makefile.am for libfabric

AM_CPPFLAGS = \
	-I$(srcdir)/include \
	-D_GNU_SOURCE -D__USE_XOPEN2K8 \
	-DSYSCONFDIR=\"$(sysconfdir)\" \
	-DRDMADIR=\"@rdmadir@\" \
	-DPROVDLDIR=\"$(pkglibdir)\"

noinst_LTLIBRARIES =
lib_LTLIBRARIES =

if EMBEDDED
noinst_LTLIBRARIES += src/libfabric.la
else
lib_LTLIBRARIES += src/libfabric.la
endif

pkglib_LTLIBRARIES = $(DL_PROVIDERS)


ACLOCAL_AMFLAGS = -I config
AM_CFLAGS = -Wall

if HAVE_LD_VERSION_SCRIPT
    libfabric_version_script = -Wl,--version-script=$(builddir)/libfabric.map
else !HAVE_LD_VERSION_SCRIPT
    libfabric_version_script =
endif !HAVE_LD_VERSION_SCRIPT

rdmaincludedir = $(includedir)/rdma

rdmainclude_HEADERS =

# internal utility functions shared by in-tree providers:
common_srcs =				\
	src/common.c			\
	src/enosys.c			\
	src/rbtree.c			\
	src/fasthash.c			\
	src/indexer.c			\
	src/iov.c			\
	prov/util/src/util_atomic.c	\
	prov/util/src/util_attr.c	\
	prov/util/src/util_av.c		\
	prov/util/src/util_cq.c		\
	prov/util/src/util_cntr.c	\
	prov/util/src/util_domain.c	\
	prov/util/src/util_ep.c		\
	prov/util/src/util_pep.c	\
	prov/util/src/util_eq.c		\
	prov/util/src/util_fabric.c	\
	prov/util/src/util_main.c	\
	prov/util/src/util_poll.c	\
	prov/util/src/util_wait.c	\
	prov/util/src/util_buf.c	\
	prov/util/src/util_mr_map.c	\
	prov/util/src/util_ns.c		\
	prov/util/src/util_shm.c	\
	prov/util/src/util_mem_monitor.c\
	prov/util/src/util_mr_cache.c	\
	prov/hook/src/hook.c		\
	prov/hook/src/hook_av.c		\
	prov/hook/src/hook_cm.c		\
	prov/hook/src/hook_cntr.c	\
	prov/hook/src/hook_cq.c		\
	prov/hook/src/hook_domain.c	\
	prov/hook/src/hook_ep.c		\
	prov/hook/src/hook_eq.c		\
	prov/hook/src/hook_wait.c	\
	prov/hook/src/hook_xfer.c


if MACOS
common_srcs += src/unix/osd.c
common_srcs += include/osx/osd.h
common_srcs += include/unix/osd.h
endif

if FREEBSD
common_srcs += src/unix/osd.c
common_srcs += include/freebsd/osd.h
common_srcs += include/unix/osd.h
endif

if LINUX
common_srcs += src/unix/osd.c
common_srcs += src/linux/rdpmc.c
common_srcs += include/linux/osd.h
common_srcs += include/linux/rdpmc.h
common_srcs += include/unix/osd.h
endif

# ensure dl-built providers link back to libfabric
linkback = src/libfabric.la

bin_PROGRAMS = \
	util/fi_info \
	util/fi_strerror \
	util/fi_pingpong

bin_SCRIPTS =

util_fi_info_SOURCES = \
	util/info.c
util_fi_info_LDADD = $(linkback)

util_fi_strerror_SOURCES = \
	util/strerror.c
util_fi_strerror_LDADD = $(linkback)

util_fi_pingpong_SOURCES = \
	util/pingpong.c
util_fi_pingpong_LDADD = $(linkback)

nodist_src_libfabric_la_SOURCES =
src_libfabric_la_SOURCES =			\
	include/fi.h				\
	include/fi_abi.h			\
	include/fi_atom.h			\
	include/fi_enosys.h			\
	include/fi_file.h			\
	include/fi_indexer.h			\
	include/fi_iov.h			\
	include/fi_list.h			\
	include/fi_lock.h			\
	include/fi_mem.h			\
	include/fi_osd.h			\
	include/fi_proto.h			\
	include/fi_rbuf.h			\
	include/fi_shm.h			\
	include/fi_signal.h			\
	include/fi_util.h			\
	include/ofi_atomic.h			\
	include/ofi_mr.h			\
	include/ofi_net.h			\
	include/ofi_perf.h			\
	include/fasthash.h			\
	include/rbtree.h			\
	include/uthash.h			\
	include/prov.h				\
	prov/hook/src/hook.h			\
	include/rdma/providers/fi_log.h		\
	include/rdma/providers/fi_prov.h	\
	src/fabric.c				\
	src/fi_tostr.c				\
<<<<<<< HEAD
	src/perf.c				\
=======
	src/mem.c				\
>>>>>>> 9fccc01d
	src/log.c				\
	src/var.c				\
	src/abi_1_0.c				\
	$(common_srcs)

src_libfabric_la_CPPFLAGS = $(AM_CPPFLAGS)
src_libfabric_la_LDFLAGS =
src_libfabric_la_LIBADD =
src_libfabric_la_DEPENDENCIES = libfabric.map

if !EMBEDDED
src_libfabric_la_LDFLAGS += -version-info 10:0:9
endif
src_libfabric_la_LDFLAGS += -export-dynamic \
			   $(libfabric_version_script)
rdmainclude_HEADERS += \
	$(top_srcdir)/include/rdma/fabric.h \
	$(top_srcdir)/include/rdma/fi_atomic.h \
	$(top_srcdir)/include/rdma/fi_cm.h \
	$(top_srcdir)/include/rdma/fi_domain.h \
	$(top_srcdir)/include/rdma/fi_eq.h \
	$(top_srcdir)/include/rdma/fi_rma.h \
	$(top_srcdir)/include/rdma/fi_endpoint.h \
	$(top_srcdir)/include/rdma/fi_errno.h \
	$(top_srcdir)/include/rdma/fi_tagged.h \
	$(top_srcdir)/include/rdma/fi_trigger.h

if HAVE_DIRECT
nodist_rdmainclude_HEADERS = \
	$(top_srcdir)/prov/$(PROVIDER_DIRECT)/include/rdma/fi_direct_domain.h \
	$(top_srcdir)/prov/$(PROVIDER_DIRECT)/include/rdma/fi_direct_endpoint.h \
	$(top_srcdir)/prov/$(PROVIDER_DIRECT)/include/rdma/fi_direct_tagged.h \
	$(top_srcdir)/prov/$(PROVIDER_DIRECT)/include/rdma/fi_direct_rma.h \
	$(top_srcdir)/prov/$(PROVIDER_DIRECT)/include/rdma/fi_direct_atomic_def.h \
	$(top_srcdir)/prov/$(PROVIDER_DIRECT)/include/rdma/fi_direct_atomic.h \
	$(top_srcdir)/prov/$(PROVIDER_DIRECT)/include/rdma/fi_direct_cm.h \
	$(top_srcdir)/prov/$(PROVIDER_DIRECT)/include/rdma/fi_direct_eq.h \
	$(top_srcdir)/prov/$(PROVIDER_DIRECT)/include/rdma/fi_direct_trigger.h
if FI_DIRECT_H_IN
nodist_rdmainclude_HEADERS += $(top_builddir)/prov/$(PROVIDER_DIRECT)/include/rdma/fi_direct.h
else
nodist_rdmainclude_HEADERS += $(top_srcdir)/prov/$(PROVIDER_DIRECT)/include/rdma/fi_direct.h
endif
endif HAVE_DIRECT

real_man_pages = \
        man/man1/fi_info.1 \
        man/man1/fi_pingpong.1 \
        man/man1/fi_strerror.1 \
        man/man3/fi_av.3 \
        man/man3/fi_cm.3 \
        man/man3/fi_cntr.3 \
        man/man3/fi_control.3 \
        man/man3/fi_cq.3 \
        man/man3/fi_domain.3 \
        man/man3/fi_endpoint.3 \
        man/man3/fi_errno.3 \
        man/man3/fi_eq.3 \
        man/man3/fi_fabric.3 \
        man/man3/fi_getinfo.3 \
        man/man3/fi_mr.3 \
        man/man3/fi_msg.3 \
        man/man3/fi_poll.3 \
        man/man3/fi_rma.3 \
        man/man3/fi_tagged.3 \
        man/man3/fi_trigger.3 \
        man/man3/fi_version.3 \
        man/man7/fabric.7 \
        man/man7/fi_provider.7 \
        man/man7/fi_direct.7

dummy_man_pages = \
        man/man3/fi_accept.3 \
        man/man3/fi_alias.3 \
        man/man3/fi_atomic.3 \
        man/man3/fi_atomic_valid.3 \
        man/man3/fi_atomicmsg.3 \
        man/man3/fi_atomicv.3 \
        man/man3/fi_av_bind.3 \
        man/man3/fi_av_insert.3 \
        man/man3/fi_av_insertsvc.3 \
        man/man3/fi_av_lookup.3 \
        man/man3/fi_av_open.3 \
        man/man3/fi_av_remove.3 \
        man/man3/fi_av_straddr.3 \
        man/man3/fi_cancel.3 \
        man/man3/fi_close.3 \
        man/man3/fi_cntr_add.3 \
        man/man3/fi_cntr_open.3 \
        man/man3/fi_cntr_read.3 \
        man/man3/fi_cntr_set.3 \
        man/man3/fi_cntr_wait.3 \
        man/man3/fi_compare_atomic.3 \
        man/man3/fi_compare_atomic_valid.3 \
        man/man3/fi_compare_atomicmsg.3 \
        man/man3/fi_compare_atomicv.3 \
        man/man3/fi_connect.3 \
        man/man3/fi_cq_open.3 \
        man/man3/fi_cq_read.3 \
        man/man3/fi_cq_readerr.3 \
        man/man3/fi_cq_readfrom.3 \
        man/man3/fi_cq_sread.3 \
        man/man3/fi_cq_sreadfrom.3 \
        man/man3/fi_cq_strerror.3 \
        man/man3/fi_cq_signal.3 \
        man/man3/fi_domain_bind.3 \
        man/man3/fi_domain_query.3 \
        man/man3/fi_dupinfo.3 \
        man/man3/fi_enable.3 \
        man/man3/fi_ep.3 \
        man/man3/fi_ep_bind.3 \
        man/man3/fi_eq_open.3 \
        man/man3/fi_eq_read.3 \
        man/man3/fi_eq_readerr.3 \
        man/man3/fi_eq_sread.3 \
        man/man3/fi_eq_strerror.3 \
        man/man3/fi_eq_write.3 \
        man/man3/fi_fetch_atomic.3 \
        man/man3/fi_fetch_atomic_valid.3 \
        man/man3/fi_fetch_atomicmsg.3 \
        man/man3/fi_fetch_atomicv.3 \
        man/man3/fi_freeinfo.3 \
        man/man3/fi_getname.3 \
        man/man3/fi_getopt.3 \
        man/man3/fi_getpeer.3 \
        man/man3/fi_inject.3 \
        man/man3/fi_injectdata.3 \
        man/man3/fi_inject_atomic.3 \
        man/man3/fi_inject_write.3 \
        man/man3/fi_inject_writedata.3 \
        man/man3/fi_join.3 \
        man/man3/fi_leave.3 \
        man/man3/fi_listen.3 \
        man/man3/fi_mr_bind.3 \
        man/man3/fi_mr_desc.3 \
        man/man3/fi_mr_key.3 \
        man/man3/fi_mr_reg.3 \
        man/man3/fi_mr_regattr.3 \
        man/man3/fi_mr_regv.3 \
        man/man3/fi_open.3 \
        man/man3/fi_open_ops.3 \
        man/man3/fi_passive_ep.3 \
        man/man3/fi_pep_bind.3 \
        man/man3/fi_poll_add.3 \
        man/man3/fi_poll_del.3 \
        man/man3/fi_poll_open.3 \
        man/man3/fi_read.3 \
        man/man3/fi_readmsg.3 \
        man/man3/fi_readv.3 \
        man/man3/fi_recv.3 \
        man/man3/fi_recvmsg.3 \
        man/man3/fi_recvv.3 \
        man/man3/fi_reject.3 \
        man/man3/fi_rx_addr.3 \
        man/man3/fi_rx_size_left.3 \
        man/man3/fi_scalable_ep_bind.3 \
        man/man3/fi_send.3 \
        man/man3/fi_senddata.3 \
        man/man3/fi_sendmsg.3 \
        man/man3/fi_sendv.3 \
        man/man3/fi_setname.3 \
        man/man3/fi_setopt.3 \
        man/man3/fi_shutdown.3 \
        man/man3/fi_strerror.3 \
        man/man3/fi_tinject.3 \
        man/man3/fi_tinjectdata.3 \
        man/man3/fi_tostr.3 \
        man/man3/fi_trecv.3 \
        man/man3/fi_trecvmsg.3 \
        man/man3/fi_trecvv.3 \
        man/man3/fi_trywait.3 \
        man/man3/fi_tsend.3 \
        man/man3/fi_tsenddata.3 \
        man/man3/fi_tsendmsg.3 \
        man/man3/fi_tsendv.3 \
        man/man3/fi_tx_size_left.3 \
        man/man3/fi_wait.3 \
        man/man3/fi_wait_open.3 \
        man/man3/fi_write.3 \
        man/man3/fi_writedata.3 \
        man/man3/fi_writemsg.3 \
        man/man3/fi_writev.3

pkgconfigdir = $(libdir)/pkgconfig
pkgconfig_DATA = libfabric.pc

nroff:
	@for file in $(real_man_pages) $(prov_install_man_pages); do \
	    source=`echo $$file | sed -e 's@/man[0-9]@@'`; \
	    perl $(top_srcdir)/config/md2nroff.pl --source=$(top_srcdir)/$$source.md; \
	done

dist-hook: libfabric.spec
	cp libfabric.spec $(distdir)
	perl $(top_srcdir)/config/distscript.pl "$(distdir)" "$(PACKAGE_VERSION)"

TESTS = \
	util/fi_info

test:
	./util/fi_info

rpm: dist
	LDFLAGS=-Wl,--build-id rpmbuild -ta libfabric-$(PACKAGE_VERSION).tar.bz2

prov_install_man_pages=
prov_dist_man_pages=
EXTRA_DIST=

include prov/sockets/Makefile.include
include prov/udp/Makefile.include
include prov/verbs/Makefile.include
include prov/usnic/Makefile.include
include prov/psm/Makefile.include
include prov/psm2/Makefile.include
include prov/gni/Makefile.include
include prov/rxm/Makefile.include
include prov/rxd/Makefile.include
include prov/bgq/Makefile.include
include prov/mlx/Makefile.include
include prov/shm/Makefile.include
include prov/tcp/Makefile.include

man_MANS = $(real_man_pages) $(prov_install_man_pages) $(dummy_man_pages)

EXTRA_DIST += \
        NEWS.md \
        libfabric.spec.in \
        config/distscript.pl \
        $(real_man_pages) $(prov_dist_man_pages) $(dummy_man_pages)<|MERGE_RESOLUTION|>--- conflicted
+++ resolved
@@ -148,11 +148,8 @@
 	include/rdma/providers/fi_prov.h	\
 	src/fabric.c				\
 	src/fi_tostr.c				\
-<<<<<<< HEAD
 	src/perf.c				\
-=======
 	src/mem.c				\
->>>>>>> 9fccc01d
 	src/log.c				\
 	src/var.c				\
 	src/abi_1_0.c				\
